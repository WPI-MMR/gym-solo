--- conflicted
+++ resolved
@@ -149,11 +149,7 @@
         a = np.array(values)
         low = obs.observation_space.low
         hi = obs.observation_space.high
-<<<<<<< HEAD
-        values = (2 * (a - low)) / (hi - low) - 1
-=======
         values = ((2 * (a - low)) / (hi - low)) - 1
->>>>>>> 6be95ea0
 
       all_obs.append(values)
 
