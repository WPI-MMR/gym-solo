--- conflicted
+++ resolved
@@ -66,7 +66,9 @@
       combination of multiple atomic sub-rewards, as explained by the 
       strategies earlier.
     """
-<<<<<<< HEAD
+    if not self._rewards:
+      raise ValueError('Need to register at least one reward instance')
+
     return sum(wr.weight * wr.reward.compute() for wr in self._rewards)
 
 
@@ -102,10 +104,4 @@
     """
     _, quat = p.getBasePositionAndOrientation(self._robot_id)
     unused_x, y, unused_z = np.array(p.getEulerFromQuaternion(quat))
-    return self._fully_upright * y / self._fully_upright ** 2
-=======
-    if not self._rewards:
-      raise ValueError('Need to register at least one reward instance')
-
-    return sum(wr.weight * wr.reward.compute() for wr in self._rewards)
->>>>>>> 442a9123
+    return self._fully_upright * y / self._fully_upright ** 2