import unittest
from gym_solo.envs import solo8v2vanilla as solo_env

from gym_solo.core.test_obs_factory import CompliantObs
<<<<<<< HEAD
from gym_solo.core import rewards
from gym_solo.core import obs as solo_obs
=======
from gym_solo.testing import SimpleReward
>>>>>>> 383f67db

from gym import error, spaces
from parameterized import parameterized
from unittest import mock

import importlib
import numpy as np
import os
import pybullet as p
import pybullet_utils.bullet_client as bc


class TestSolo8v2VanillaEnv(unittest.TestCase):
  def setUp(self):
    self.env = solo_env.Solo8VanillaEnv(config=solo_env.Solo8VanillaConfig())
    self.env.reward_factory.register_reward(1, SimpleReward())

  def tearDown(self):
    self.env._close()

  def assert_array_not_almost_equal(self, a, b):
    a = np.array(a)
    b = np.array(b)
    
    with self.assertRaises(AssertionError):
      np.testing.assert_array_almost_equal(a, b)

  @mock.patch('time.sleep', autospec=True, return_value=None)
  def test_realtime(self, mock_time):
    env = solo_env.Solo8VanillaEnv(config=solo_env.Solo8VanillaConfig(),
                                   realtime=True)
    env.reward_factory.register_reward(1, SimpleReward())

    env.step(env.action_space.sample())
    self.assertTrue(mock_time.called)
    
  def test_seed(self):
    seed = 69
    self.env._seed(seed)

    import numpy as np
    import random
    
    numpy_control = float(np.random.rand(1))
    random_control = random.random()

    with self.subTest('random seed'):
      importlib.reload(np)
      importlib.reload(random)

      self.assertNotEqual(numpy_control, float(np.random.rand(1)))
      self.assertNotEqual(random_control, random.random())

    with self.subTest('same seed'):
      importlib.reload(np)
      importlib.reload(random)

      self.env._seed(seed)

      self.assertEqual(numpy_control, float(np.random.rand(1)))
      self.assertEqual(random_control, random.random())

  @parameterized.expand([
    ('default', {}, p.DIRECT),
    ('nogui', {'use_gui': False}, p.DIRECT),
    ('gui', {'use_gui': True}, p.GUI),
  ])
  @mock.patch('pybullet_utils.bullet_client.BulletClient')
  def test_GUI(self, name, kwargs, expected_ui, mock_client):
    env = solo_env.Solo8VanillaEnv(config=solo_env.Solo8VanillaConfig(),
                                   **kwargs)
    mock_client.assert_called_with(connection_mode=expected_ui)

  def test_action_space(self):
    limit = 0.5
    joint_cnt = 12  # 8 dof + 4 "ankle" joints

    space = spaces.Box(-limit, limit, shape=(joint_cnt,))

    config = solo_env.Solo8VanillaConfig(
      motor_torque_limit = limit)
    env = solo_env.Solo8VanillaEnv(config=config)
    
    self.assertEqual(env.action_space, space)

  def test_actions(self):
    no_op = np.zeros(self.env.action_space.shape[0])

    # Let the robot stabilize first
    for i in range(1000):
      self.env.step(no_op)

    position, orientation = p.getBasePositionAndOrientation(self.env.robot)

    with self.subTest('no action'):
      for i in range(10):
        self.env.step(no_op)

      new_pos, new_or = p.getBasePositionAndOrientation(self.env.robot)
      np.testing.assert_array_almost_equal(position, new_pos)
      np.testing.assert_array_almost_equal(orientation, new_or)

    with self.subTest('with action'):
      action = np.array([5.] * self.env.action_space.shape[0])
      for i in range(10):
        self.env.step(action)

      new_pos, new_or = p.getBasePositionAndOrientation(self.env.robot)
      self.assert_array_not_almost_equal(position, new_pos)
      self.assert_array_not_almost_equal(orientation, new_or)

  def test_reset(self):
    base_pos, base_or = p.getBasePositionAndOrientation(self.env.robot)
    
    action = np.array([5.] * self.env.action_space.shape[0])
    for i in range(100):
      self.env.step(action)
      
    new_pos, new_or = p.getBasePositionAndOrientation(self.env.robot)
    self.assert_array_not_almost_equal(base_pos, new_pos)
    self.assert_array_not_almost_equal(base_or, new_or)

    self.env.reset()

    new_pos, new_or = p.getBasePositionAndOrientation(self.env.robot)
    np.testing.assert_array_almost_equal(base_pos, new_pos)
    np.testing.assert_array_almost_equal(base_or, new_or)

  def test_step_no_rewards(self):
    env = solo_env.Solo8VanillaEnv(config=solo_env.Solo8VanillaConfig())
    with self.assertRaises(ValueError):
      env.step(np.zeros(self.env.action_space.shape[0]))

  def test_step_simple_reward(self):
    obs, reward, done, info = self.env.step(self.env.action_space.sample())
    self.assertEqual(reward, 1)

  def test_observation_space(self):
    o = CompliantObs(None)
    self.env.obs_factory.register_observation(o)
    self.assertEqual(o.observation_space, self.env.observation_space)

  def test_disjoint_environments(self):
    env1 = solo_env.Solo8VanillaEnv(config=solo_env.Solo8VanillaConfig())
    env1.obs_factory.register_observation(solo_obs.TorsoIMU(env1.robot))
    env1.obs_factory.register_observation(solo_obs.MotorEncoder(env1.robot))

    home_position = env1.reset()
    
    for i in range(1000):
      env1.step(env1.action_space.sample())

    env2 = solo_env.Solo8VanillaEnv(config=solo_env.Solo8VanillaConfig())
    env2.obs_factory.register_observation(solo_obs.TorsoIMU(env2.robot))
    env2.obs_factory.register_observation(solo_obs.MotorEncoder(env2.robot))

    np.testing.assert_array_almost_equal(home_position, env2.reset())

if __name__ == '__main__':
  unittest.main()<|MERGE_RESOLUTION|>--- conflicted
+++ resolved
@@ -2,12 +2,9 @@
 from gym_solo.envs import solo8v2vanilla as solo_env
 
 from gym_solo.core.test_obs_factory import CompliantObs
-<<<<<<< HEAD
 from gym_solo.core import rewards
 from gym_solo.core import obs as solo_obs
-=======
 from gym_solo.testing import SimpleReward
->>>>>>> 383f67db
 
 from gym import error, spaces
 from parameterized import parameterized
